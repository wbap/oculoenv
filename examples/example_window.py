# -*- coding: utf-8 -*-
from __future__ import absolute_import
from __future__ import division
from __future__ import print_function

import sys
import pyglet
import numpy as np
import argparse

from oculoenv import Environment
from oculoenv import PointToTargetContent, ChangeDetectionContent, OddOneOutContent, VisualSearchContent, \
    MultipleObjectTrackingContent


class Contents(object):
    POINT_TO_TARGET = 1
    CHANGE_DETECTION = 2
    ODD_ONE_OUT = 3
    VISUAL_SEARCH = 4
    MULTIPLE_OBJECT_TRACKING = 5


class KeyEventListener(object):
    def __init__(self, env):
        self.env = env
        self.env.window.push_handlers(self.on_key_press)

    def on_key_press(self, symbol, modifiers):
        from pyglet.window import key

<<<<<<< HEAD
=======
from oculoenv import Environment, PointToTargetContent, OddOneOutContent, VisualSearchContent, MultipleObjectTrackingContent, RandomDotMotionDiscriminationContent

content = PointToTargetContent(target_size="small",
                               use_lure=True,
                               lure_size="large")
#content = OddOneOutContent()
#content = VisualSearchContent()
#content = MultipleObjectTrackingContent()
#content = RandomDotMotionDiscriminationContent()

env = Environment(content)
env.render()  # env.window is created here


@env.window.event
def on_key_press(symbol, modifiers):
    from pyglet.window import key

    action = None
    if symbol == key.LEFT:
        print('left')
        action = np.array([0.00, 0.02])
    elif symbol == key.RIGHT:
        print('right')
        action = np.array([0.00, -0.02])
    elif symbol == key.UP:
        print('up')
        action = np.array([0.02, 0.00])
    elif symbol == key.DOWN:
        print('down')
        action = np.array([-0.02, 0.00])
    elif symbol == key.BACKSPACE or symbol == key.SLASH:
        print('RESET')
>>>>>>> c772ee78
        action = None
        if symbol == key.LEFT:
            print('left')
            action = np.array([0.00, 0.02])
        elif symbol == key.RIGHT:
            print('right')
            action = np.array([0.00, -0.02])
        elif symbol == key.UP:
            print('up')
            action = np.array([0.02, 0.00])
        elif symbol == key.DOWN:
            print('down')
            action = np.array([-0.02, 0.00])
        elif symbol == key.BACKSPACE or symbol == key.SLASH:
            print('RESET')
            action = None
            self.env.reset()
            self.env.render()
        elif symbol == key.ESCAPE:
            self.env.close()
            sys.exit(0)
        else:
            return

        if action is not None:
            obs, reward, done, info = self.env.step(action)
            print('reward=%d' % (reward))
            self.env.render()

            if done:
                print('done!')
                self.env.reset()
                self.env.render()


if __name__ == '__main__':
    parser = argparse.ArgumentParser()
    parser.add_argument("--content", help="\n1: Point To Target\n2: Change Detection\n"
                                          + "3: Odd One Out\n4: Visual Search`\n"
                                          + "5: Multiple Object Tracking", type=int)

    args = parser.parse_args()

    if not args.content or args.content == Contents.POINT_TO_TARGET:
        content = PointToTargetContent(target_size="small", use_lure=True, lure_size="large")
    elif args.content == Contents.CHANGE_DETECTION:
        content = ChangeDetectionContent(target_number=2, max_learning_count=20, max_interval_count=10)
    elif args.content == Contents.ODD_ONE_OUT:
        content = OddOneOutContent()
    elif args.content == Contents.VISUAL_SEARCH:
        content = VisualSearchContent()
    elif args.content == Contents.MULTIPLE_OBJECT_TRACKING:
        content = MultipleObjectTrackingContent()
    else:
        print("Unknown argument")
        sys.exit(1)

    env = Environment(content)
    env.render()  # env.window is created here

    listener = KeyEventListener(env)

    pyglet.app.run()

    env.close()<|MERGE_RESOLUTION|>--- conflicted
+++ resolved
@@ -10,7 +10,7 @@
 
 from oculoenv import Environment
 from oculoenv import PointToTargetContent, ChangeDetectionContent, OddOneOutContent, VisualSearchContent, \
-    MultipleObjectTrackingContent
+    MultipleObjectTrackingContent, RandomDotMotionDiscriminationContent
 
 
 class Contents(object):
@@ -19,52 +19,16 @@
     ODD_ONE_OUT = 3
     VISUAL_SEARCH = 4
     MULTIPLE_OBJECT_TRACKING = 5
+    RANDOM_DOT_MOTION_DISCRIMINATION = 6
 
 
-class KeyEventListener(object):
+class KeyHandler(object):
     def __init__(self, env):
         self.env = env
         self.env.window.push_handlers(self.on_key_press)
 
     def on_key_press(self, symbol, modifiers):
         from pyglet.window import key
-
-<<<<<<< HEAD
-=======
-from oculoenv import Environment, PointToTargetContent, OddOneOutContent, VisualSearchContent, MultipleObjectTrackingContent, RandomDotMotionDiscriminationContent
-
-content = PointToTargetContent(target_size="small",
-                               use_lure=True,
-                               lure_size="large")
-#content = OddOneOutContent()
-#content = VisualSearchContent()
-#content = MultipleObjectTrackingContent()
-#content = RandomDotMotionDiscriminationContent()
-
-env = Environment(content)
-env.render()  # env.window is created here
-
-
-@env.window.event
-def on_key_press(symbol, modifiers):
-    from pyglet.window import key
-
-    action = None
-    if symbol == key.LEFT:
-        print('left')
-        action = np.array([0.00, 0.02])
-    elif symbol == key.RIGHT:
-        print('right')
-        action = np.array([0.00, -0.02])
-    elif symbol == key.UP:
-        print('up')
-        action = np.array([0.02, 0.00])
-    elif symbol == key.DOWN:
-        print('down')
-        action = np.array([-0.02, 0.00])
-    elif symbol == key.BACKSPACE or symbol == key.SLASH:
-        print('RESET')
->>>>>>> c772ee78
         action = None
         if symbol == key.LEFT:
             print('left')
@@ -103,8 +67,10 @@
 if __name__ == '__main__':
     parser = argparse.ArgumentParser()
     parser.add_argument("--content", help="\n1: Point To Target\n2: Change Detection\n"
-                                          + "3: Odd One Out\n4: Visual Search`\n"
-                                          + "5: Multiple Object Tracking", type=int)
+                                          + "3: Odd One Out\n4: Visual Search\n"
+                                          + "5: Multiple Object Tracking\n"
+                                          + "6: Random Dot Motion Descrimination",
+                        type=int)
 
     args = parser.parse_args()
 
@@ -118,6 +84,8 @@
         content = VisualSearchContent()
     elif args.content == Contents.MULTIPLE_OBJECT_TRACKING:
         content = MultipleObjectTrackingContent()
+    elif args.content == Contents.RANDOM_DOT_MOTION_DISCRIMINATION:
+        content = RandomDotMotionDiscriminationContent()
     else:
         print("Unknown argument")
         sys.exit(1)
@@ -125,7 +93,7 @@
     env = Environment(content)
     env.render()  # env.window is created here
 
-    listener = KeyEventListener(env)
+    handler = KeyHandler(env)
 
     pyglet.app.run()
 
